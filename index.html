<!DOCTYPE html>
<html lang="en">
  <head>
    <meta charset="UTF-8" />
    <meta
      name="viewport"
      content="width=device-width, initial-scale=1.0, viewport-fit=cover"
    />
    <link rel="canonical" href="https://www.thefinalsloadout.com/" />

    <!-- Performance Hints -->
    <link rel="preconnect" href="https://fonts.googleapis.com/" crossorigin />
    <link rel="preconnect" href="https://fonts.gstatic.com/" crossorigin />
    <link rel="dns-prefetch" href="https://www.googletagmanager.com/" />
    <link rel="dns-prefetch" href="https://static.cloudflareinsights.com/" />

    <!-- Preload Critical Resources -->
    <link
      rel="preload"
      href="images/the-finals-logo.webp"
      as="image"
      fetchpriority="high"
    />
    <link
      rel="preload"
      href="images/light_silhouette.webp"
      as="image"
    />
    <link
      rel="preload"
      href="images/medium_silhouette.webp"
      as="image"
    />
    <link
      rel="preload"
      href="images/heavy_silhouette.webp"
      as="image"
    />
    <link rel="preload" href="style.css" as="style" />
    <link rel="preload" href="app.js" as="script" />
    <link rel="prefetch" href="images/light_active.webp" />
    <link rel="prefetch" href="images/medium_active.webp" />
    <link rel="prefetch" href="images/heavy_active.webp" />
    <link rel="prefetch" href="images/placeholder.webp" />

    <!-- Meta Tags -->
    <title>
      The Finals BEST Random Loadout Generator | Fun & Unique Loadouts
    </title>
    <meta
      name="description"
      content="Get the best random loadouts for The Finals game to have fun and be challenged. Find new weapon builds for Light, Medium, and Heavy playstyles."
    />
    <meta name="author" content="Paul Takisaki" />
    <link rel="author" href="https://www.paultakisaki.com/" />

    <!-- Open Graph -->
    <meta property="og:title" content="The Finals Loadout Roulette" />
    <meta
      property="og:description"
      content="Randomize your loadout and dominate The Finals with style."
    />
    <meta
      property="og:image"
      content="https://www.thefinalsloadout.com/assets/loadout-social-card@2x.png"
    />
    <meta property="og:image:width" content="2400" />
    <meta property="og:image:height" content="1260" />
    <meta property="og:url" content="https://www.thefinalsloadout.com/" />
    <meta property="og:type" content="website" />

    <!-- Twitter -->
    <meta name="twitter:card" content="summary_large_image" />
    <meta name="twitter:title" content="The Finals Loadout Roulette" />
    <meta
      name="twitter:description"
      content="Spin the wheel. Wreck the arena."
    />
    <meta
      name="twitter:image"
      content="https://www.thefinalsloadout.com/assets/loadout-social-card@2x.png"
    />

    <!-- Structured Data -->
    <script type="application/ld+json">
      {
        "@context": "https://schema.org",
        "@type": "WebSite",
        "name": "The Finals Loadout Generator",
        "url": "https://www.thefinalsloadout.com",
        "description": "A random loadout generator for The Finals game with optimized weapons and gadgets for different playstyles.",
        "image": "https://www.thefinalsloadout.com/images/the-finals-logo.webp",
        "author": {
          "@type": "Person",
          "name": "Paul Takisaki",
          "url": "https://www.paultakisaki.com"
        }
      }
    </script>

    <!-- Fonts -->
    <link
      rel="preload"
      as="style"
      href="https://fonts.googleapis.com/css2?family=Bebas+Neue&family=Inter:wght@400;600;800&display=swap"
    />
    <link
      rel="stylesheet"
      href="https://fonts.googleapis.com/css2?family=Bebas+Neue&family=Inter:wght@400;600;800&display=swap"
      media="print"
      onload="this.media='all'"
    />
    <noscript>
      <link
        rel="stylesheet"
        href="https://fonts.googleapis.com/css2?family=Bebas+Neue&family=Inter:wght@400;600;800&display=swap"
      />
    </noscript>

    <!-- Favicon -->
    <link rel="icon" type="image/x-icon" href="images/favicon.ico" />

    <!-- Critical CSS -->
    <style>
      :root {
        --neon-purple: #7b2fe3;
        --neon-blue: #1e90ff;
        --neon-cyan: #00f3ff;
        --neon-pink: #ff1493;
        --neon-orange: #ff7b00;
        --neon-yellow: #ffb700;
      }

      * {
        box-sizing: border-box;
      }

      html {
        background: linear-gradient(-45deg, #1d1a21, #2a1f2d, #1f2a2d, #201c24);
        background-size: 400% 400%;
        animation: gradientShift 20s ease infinite;
        min-height: 100%;
      }

      @keyframes gradientShift {
        0% {
          background-position: 0% 50%;
        }
        50% {
          background-position: 100% 50%;
        }
        100% {
          background-position: 0% 50%;
        }
      }

      body {
        font-family: "Inter", system-ui, sans-serif;
        font-weight: 400;
        margin: 0;
        padding: 0;
        min-height: 100vh;
        color: #fff;
        text-align: center;
        background: transparent;
        overflow-x: hidden;
        -webkit-font-smoothing: antialiased;
        -moz-osx-font-smoothing: grayscale;
      }

      h1,
      h2,
      .impact-text {
        font-family: "Bebas Neue", sans-serif;
        letter-spacing: 0.05em;
        text-transform: uppercase;
      }

      .main-nav {
        display: flex;
        justify-content: center;
        gap: 2rem;
        padding: 1rem 0;
        background: rgba(0, 0, 0, 0.2);
        backdrop-filter: blur(10px);
        position: relative;
        z-index: 500;
      }

      .main-nav a {
        color: #fff;
        text-decoration: none;
        padding: 0.5rem 1rem;
        border-radius: 4px;
        transition: background-color 0.3s;
      }

      .main-nav a:hover,
      .main-nav a.active {
        background-color: var(--neon-blue);
      }

      .headerSection {
        padding: 2rem 0;
      }

      .container {
        width: 100%;
        max-width: 960px;
        margin: 0 auto;
        padding: 0 15px;
      }

      .finals-logo {
        max-width: 240px;
        height: auto;
        display: block;
        margin: 0 auto;
      }

      .subTitle {
        font-size: 1.5rem;
        margin: 1rem 0;
        color: var(--neon-yellow);
        font-weight: 500;
      }

      .loading-placeholder {
        background: linear-gradient(90deg, #333, #555, #333);
        background-size: 200% 100%;
        animation: loading 1.5s infinite;
        border-radius: 8px;
      }

      @keyframes loading {
        0% {
          background-position: 200% 0;
        }
        100% {
          background-position: -200% 0;
        }
      }

      /* Selection Display - Hidden by default */
      #selection-display {
        display: none !important;
        opacity: 0;
        transform: translateY(10px);
        transition: all 0.3s ease;
      }

      #selection-display.visible {
        display: block !important;
        opacity: 1;
        transform: translateY(0);
      }

      /* Desktop Audio Toggle Positioning */
      @media (min-width: 769px) {
        .sound-toggle-button {
          position: fixed !important;
          top: 140px !important;
          right: 16px !important;
          z-index: 999 !important;
        }
        
        /* Hide mobile sound toggle on desktop */
        .mobile-sound-toggle {
          display: none !important;
        }

        .sound-toggle-button:hover {
          background: rgba(0, 0, 0, 0.8);
          border-color: rgba(255, 255, 255, 0.4);
          transform: scale(1.05);
        }

        .sound-toggle-button.muted {
          background: rgba(255, 68, 68, 0.7);
          border-color: rgba(255, 68, 68, 0.4);
        }

        .sound-toggle-button.muted:hover {
          background: rgba(255, 68, 68, 0.8);
          border-color: rgba(255, 68, 68, 0.6);
        }
      }

      /* Countdown Styles */

      .countdown-compact {
        font-family: system-ui, -apple-system, sans-serif;
        font-size: 12px;
        color: var(--neon-yellow);
        font-weight: 500;
        margin: 16px auto;
        text-align: center;
        display: flex;
        justify-content: center;
      }

      .countdown-box-group {
        display: flex;
        gap: 6px;
        align-items: center;
      }

      .countdown-box {
        background: linear-gradient(
          135deg,
          rgba(123, 47, 227, 0.2),
          rgba(30, 144, 255, 0.2)
        );
        border: 1px solid rgba(123, 47, 227, 0.4);
        border-radius: 4px;
        padding: 3px 6px;
        display: flex;
        flex-direction: column;
        align-items: center;
        min-width: 28px;
        position: relative;
        backdrop-filter: blur(5px);
        box-shadow: 0 0 10px rgba(123, 47, 227, 0.3);
      }

      .countdown-number {
        display: block;
        font-size: 14px;
        font-weight: 700;
        color: var(--neon-yellow);
        line-height: 1;
        font-family: "Bebas Neue", sans-serif;
        text-shadow: 0 0 5px rgba(255, 183, 0, 0.6);
      }

      .countdown-unit {
        display: block;
        font-size: 8px;
        color: var(--neon-yellow);
        text-transform: uppercase;
        line-height: 1;
        margin-top: 1px;
        font-weight: 600;
        letter-spacing: 0.5px;
      }

      /* Base Toggle Button Styles */
      .sound-toggle-button {
        position: fixed;
        right: 16px;
        top: 280px;
        width: 48px;
        height: 48px;
        border-radius: 50%;
        background: rgba(0, 0, 0, 0.7);
        border: 2px solid rgba(255, 255, 255, 0.2);
        color: #fff;
        display: flex !important;
        align-items: center;
        justify-content: center;
        cursor: pointer;
        transition: all 0.3s ease;
        z-index: 1000;
        backdrop-filter: blur(10px);
      }

      .sound-toggle-button:hover {
        background: rgba(0, 0, 0, 0.8);
        border-color: rgba(255, 255, 255, 0.4);
        transform: scale(1.05);
      }

      .sound-toggle-button.muted {
        background: rgba(255, 68, 68, 0.7);
        border-color: rgba(255, 68, 68, 0.4);
      }

      .sound-toggle-button.muted:hover {
        background: rgba(255, 68, 68, 0.8);
        border-color: rgba(255, 68, 68, 0.6);
      }

      .filter-toggle-button {
        position: fixed;
        right: 16px;
        top: 80px;
        width: 48px;
        height: 48px;
        border-radius: 50%;
        background: rgba(0, 0, 0, 0.7);
        border: 2px solid rgba(255, 255, 255, 0.2);
        color: #fff;
        display: flex !important;
        align-items: center;
        justify-content: center;
        cursor: pointer;
        transition: all 0.3s ease;
        z-index: 1001;
        backdrop-filter: blur(10px);
      }

      .filter-toggle-button:hover {
        background: rgba(0, 0, 0, 0.8);
        border-color: rgba(255, 255, 255, 0.4);
        transform: scale(1.05);
      }

      .filter-toggle-button svg {
        width: 20px;
        height: 20px;
      }
      
      /* Force filter button visibility on all devices */
      #filter-toggle {
        display: flex !important;
        visibility: visible !important;
        opacity: 1 !important;
      }

      /* Mobile Sound Toggle Styles */
      .mobile-sound-toggle {
        display: none !important;
      }

      /* Mobile Redesign - Clean & Symmetric */
      @media (max-width: 768px) {
        /* Position mobile sound toggle in header */
        .mobile-sound-toggle {
          display: flex !important;
          position: absolute !important;
          top: 10px !important;
          right: 10px !important;
          width: 40px !important;
          height: 40px !important;
          z-index: 1001 !important;
          background: rgba(0, 0, 0, 0.7) !important;
          border: 2px solid rgba(255, 255, 255, 0.2) !important;
          border-radius: 50% !important;
          color: #fff !important;
          align-items: center !important;
          justify-content: center !important;
          cursor: pointer !important;
          transition: all 0.3s ease !important;
          backdrop-filter: blur(10px) !important;
        }

        .mobile-sound-toggle:hover {
          background: rgba(0, 0, 0, 0.8) !important;
          border-color: rgba(255, 255, 255, 0.4) !important;
          transform: scale(1.05) !important;
        }

        .mobile-sound-toggle.muted {
          background: rgba(255, 68, 68, 0.7) !important;
          border-color: rgba(255, 68, 68, 0.4) !important;
        }

        .mobile-sound-toggle.muted:hover {
          background: rgba(255, 68, 68, 0.8) !important;
          border-color: rgba(255, 68, 68, 0.6) !important;
        }


        /* Ensure header has relative positioning for absolute child */
        .headerSection {
          position: relative;
        }
        /* Reset and base spacing */
        body {
          margin: 0;
          padding: 0;
          overflow-x: hidden;
        }

        .container {
          padding: 0 16px;
          max-width: 100%;
        }

        /* Ensure main content has tight spacing */
        main.container {
          padding-top: 0;
          padding-bottom: 16px;
        }

        /* Header Section - Centered */
        .headerSection {
          padding: 16px 0;
          text-align: center;
        }

        .finals-logo-mobile {
          max-width: 144px;
          height: auto;
          margin-bottom: 8px;
          display: block;
          margin-left: auto;
          margin-right: auto;
        }

        .subTitle-mobile {
          font-size: 14px;
          font-weight: 600;
          margin: 8px 0;
          text-transform: none;
          letter-spacing: 0.5px;
        }

        .countdown-mobile {
          background: rgba(0, 0, 0, 0.4);
          color: #fff;
          font-size: 16px;
          font-weight: 500;
          padding: 8px 16px;
          border-radius: 8px;
          margin: 8px auto;
          text-align: center;
          letter-spacing: 1px;
          display: inline-block;
          box-shadow: 0 2px 8px rgba(0, 0, 0, 0.2);
        }

        /* SPIN Button - Centered & Prominent */
        .main-spin-button {
          width: 200px !important;
          height: 60px;
          margin: 16px auto;
          display: block;
          border-radius: 12px;
          font-size: 18px;
          font-weight: 700;
          letter-spacing: 2px;
          box-shadow: 0 4px 15px rgba(123, 47, 227, 0.3);
        }

        /* Class Cards - 2x2 Grid + Centered 5th */
        .class-selection {
          margin: 16px 0;
        }

        .class-selection .btnRow {
          display: grid;
          grid-template-columns: 1fr 1fr;
          gap: 8px;
          max-width: 150px;
          margin: 0 auto 8px auto;
          justify-items: center;
        }

        .class-button {
          width: 65px !important;
          height: 90px !important;
          border-radius: 8px;
          border: 2px solid rgba(255, 255, 255, 0.2);
          transition: all 0.3s ease;
          object-fit: cover;
        }

        .class-button:nth-child(3) {
          grid-column: 1 / -1;
          justify-self: center;
          margin-top: 8px;
        }

        .class-button.active,
        .class-button:hover {
          border-color: rgba(255, 255, 255, 0.8);
          box-shadow: 0 0 8px rgba(255, 255, 255, 0.3);
          transform: scale(1.02);
        }

        /* Section Spacing - Compact */
        .selection-container > div {
          margin-bottom: 10px;
        }

        /* Tighten all major section gaps */
        .class-selection,
        .spin-control,
        #output,
        .loadout-history {
          margin: 8px 0;
        }

        /* Recent Chaos - Clean Cards */
        .loadout-history {
          margin-top: 10px;
        }

        .loadout-history h2 {
          font-size: 18px;
          font-weight: 700;
          margin-bottom: 12px;
          text-align: center;
          text-transform: none;
        }

        .chaos-counter {
          text-align: center;
          font-size: 12px;
          margin-bottom: 16px;
          opacity: 0.8;
        }

        /* History Cards - No Overflow */
        .history-item {
          background: rgba(0, 0, 0, 0.4);
          border-radius: 12px;
          margin: 8px 0;
          padding: 12px;
          width: calc(100% - 32px);
          margin-left: auto;
          margin-right: auto;
          border: 1px solid rgba(255, 255, 255, 0.1);
          overflow: hidden;
          cursor: pointer;
          transition: all 0.3s ease;
        }

        .history-item.collapsed {
          height: 50px;
        }

        .history-item.expanded {
          height: auto;
          max-height: 180px;
          overflow-y: auto;
        }

        .history-summary {
          display: flex;
          justify-content: space-between;
          align-items: center;
          font-weight: 600;
          font-size: 14px;
          text-transform: none;
        }

        .view-details {
          font-size: 12px;
          opacity: 0.7;
          font-weight: 400;
        }

        .history-details {
          margin-top: 12px;
          display: none;
          overflow: hidden;
        }

        .history-item.expanded .history-details {
          display: block;
        }

        /* Mobile History Cards - 2x3 Grid Layout */
        .history-entry .loadout-details {
          display: grid;
          grid-template-columns: 1fr 1fr;
          grid-template-rows: auto auto;
          gap: 8px;
          margin: 8px 0;
        }

        /* Top row: weapon and spec */
        .history-entry .weapon-item {
          grid-column: 1;
          grid-row: 1;
        }

        .history-entry .spec-item {
          grid-column: 2;
          grid-row: 1;
        }

        /* Bottom row: gadgets spanning both columns - FORCE horizontal layout */
        .history-entry .gadget-group,
        .history-entry .meme-export-container .gadget-group {
          grid-column: 1 / -1 !important;
          grid-row: 2 !important;
          display: flex !important;
          flex-direction: row !important;
          gap: 4px !important;
          justify-content: space-between !important;
          align-items: stretch !important;
          flex-wrap: nowrap !important;
        }

        .history-entry .gadget-item {
          flex: 1 !important;
          min-width: 0 !important;
          display: flex !important;
          flex-direction: column !important;
        }

        /* Compact loadout items for mobile */
        .history-entry .loadout-item {
          background: rgba(0, 0, 0, 0.3);
          border-radius: 8px;
          padding: 8px 4px;
          text-align: center;
          border: 1px solid rgba(255, 255, 255, 0.1);
          display: flex;
          flex-direction: column;
          align-items: center;
          justify-content: center;
          min-height: 70px;
        }

        .history-entry .loadout-item img {
          width: 38px;
          height: 38px;
          border-radius: 4px;
          object-fit: cover;
          margin-bottom: 4px;
        }

        .history-entry .loadout-item .item-name {
          font-size: 10px;
          font-weight: 500;
          line-height: 1.1;
          overflow: hidden;
          text-overflow: ellipsis;
          white-space: nowrap;
          max-width: 100%;
          color: #fff;
          opacity: 0.9;
        }

        /* Typography Cleanup */
        .class-name {
          font-size: 14px;
          font-weight: 700;
          text-transform: none;
        }

        .item-name {
          font-size: 12px;
          font-weight: 400;
          text-transform: none;
        }

        .flavor-text {
          font-size: 11px;
          opacity: 0.8;
          font-weight: 300;
        }

        /* Progress Bars - Thinner */
        .progress-bar {
          height: 4px !important;
          border-radius: 2px;
          margin: 8px 0;
        }

        /* Badges - Smaller */
        .badge {
          font-size: 10px !important;
          padding: 2px 6px !important;
          border-radius: 4px;
        }

        /* Glow Effect Reduction */
        .main-spin-button {
          box-shadow: 0 4px 15px rgba(123, 47, 227, 0.2) !important;
        }

        .class-button.active {
          box-shadow: 0 0 8px rgba(255, 255, 255, 0.2) !important;
        }

        .history-item {
          box-shadow: none !important;
        }

        /* Clear History Button */
        .clear-history-btn {
          display: block;
          margin: 16px auto;
          padding: 8px 16px;
          background: rgba(255, 255, 255, 0.1);
          border: 1px solid rgba(255, 255, 255, 0.2);
          color: #fff;
          border-radius: 8px;
          font-size: 12px;
          cursor: pointer;
          transition: all 0.3s ease;
        }

        .clear-history-btn:hover {
          background: rgba(255, 255, 255, 0.15);
        }

        /* Mobile Toggle Button Adjustments - Position below nav bar */
        .filter-toggle-button,
        #filter-toggle {
          display: flex !important;
          visibility: visible !important;
          opacity: 1 !important;
          top: 60px !important;  /* Below navigation bar */
          right: 70px !important;
          z-index: 10002 !important;
          background: rgba(0, 0, 0, 0.8) !important;
          border: 2px solid rgba(255, 255, 255, 0.3) !important;
          width: 40px !important;
          height: 40px !important;
          position: fixed !important;
          border-radius: 50% !important;
          align-items: center !important;
          justify-content: center !important;
          cursor: pointer !important;
          transition: all 0.3s ease !important;
          backdrop-filter: blur(10px) !important;
          color: #fff !important;
        }
        
        .filter-toggle-button svg,
        #filter-toggle svg {
          width: 18px !important;
          height: 18px !important;
          color: #fff !important;
          fill: none !important;
          stroke: #fff !important;
        }
        
        .sound-toggle-button {
          top: 60px !important;  /* Below navigation bar */
          right: 10px !important;
          z-index: 10001 !important;
          width: 40px !important;
          height: 40px !important;
        }


        /* slot-machine-wrapper removed - content now generated dynamically */

        #output {
          margin-top: 10px !important;
          margin-bottom: 0 !important; /* Kill bottom margin */
        }

        .items-container {
          margin: 0 auto !important;
          padding: 3px 10px !important;
          background: transparent !important;
          box-shadow: none !important;
        }
        
        /* #output now handles the wrapper styling */
        #output {
          padding: 8px 15px !important;
          margin: 15px auto 10px !important;
          max-width: 90%;
        }

        /* Tighten gap between slot machine and history */
        .loadout-history {
          margin-top: 20px !important; /* Was probably 40-50px */
        }

        /* Remove any min-height constraints */
        .container,
        .selection-container {
          min-height: unset !important;
        }

        .main-spin-button {
          margin-bottom: 15px !important;
        }

        /* Reduce gaps between sections */
        .selection-container {
          margin-bottom: 10px !important;
        }

        .spin-control {
          margin-bottom: 10px !important;
        }

        /* Remove excessive height constraints */
        .headerSection {
          min-height: unset !important;
        }

        /* Compact section spacing */
        .loadout-history {
          margin-top: 15px !important;
        }

        /* Remove margin from main to account for no bottom CTA */
        main {
          padding-bottom: 16px !important;
        }

        /* Ensure container takes only needed space */
        .container {
          min-height: unset !important;
        }
      }

      /* Promotional Flag for New Filters */
      .promo-flag {
        position: fixed;
        top: 70px;
        right: 75px;
        z-index: 10000;
        animation: flagWave 2s ease-in-out infinite;
        pointer-events: none;
        display: block !important;
        visibility: visible !important;
        opacity: 1 !important;
        transform-origin: center center;
      }

      .flag-content {
        position: relative;
        background: linear-gradient(135deg, #ff6b35, #ff8e53);
        color: white;
        padding: 10px 16px;
        border-radius: 20px;
        font-size: 14px;
        font-weight: 700;
        text-transform: uppercase;
        letter-spacing: 0.5px;
        box-shadow: 0 4px 20px rgba(255, 107, 53, 0.6);
        border: 2px solid rgba(255, 255, 255, 0.4);
        backdrop-filter: blur(5px);
        animation: flagPulse 3s ease-in-out infinite;
      }

      .flag-arrow {
        position: absolute;
        top: 50%;
        right: -8px;
        transform: translateY(-50%);
        width: 0;
        height: 0;
        border-top: 8px solid transparent;
        border-bottom: 8px solid transparent;
        border-left: 8px solid #ff6b35;
      }

      @keyframes flagWave {
        0%,
        100% {
          transform: rotate(-2deg) translateY(0px);
        }
        50% {
          transform: rotate(2deg) translateY(-3px);
        }
      }

      @keyframes flagPulse {
        0%,
        100% {
          transform: scale(1);
          box-shadow: 0 4px 15px rgba(255, 107, 53, 0.4);
        }
        50% {
          transform: scale(1.05);
          box-shadow: 0 6px 20px rgba(255, 107, 53, 0.6);
        }
      }

      /* Hide flag on mobile since filter button doesn't exist on mobile */
      @media (max-width: 768px) {
        .promo-flag {
          display: none !important;
          visibility: hidden !important;
        }
      }

      /* Auto-hide flag after user interaction */
      .promo-flag.dismissed {
        animation: flagFadeOut 0.5s ease-out forwards;
      }

      @keyframes flagFadeOut {
        to {
          opacity: 0;
          transform: translateY(-20px) scale(0.8);
        }
      }
    </style>

    <!-- Full Styles -->
    <link rel="stylesheet" href="style.css" />
  </head>

  <body>
    <!-- Scroll Progress Bar -->
    <div class="scroll-progress-bar" id="scrollProgressBar"></div>

    <!-- Return to Top Button -->
    <button
      class="return-to-top"
      id="returnToTop"
      aria-label="Return to top"
      title="Return to top"
    >
      <svg
        width="24"
        height="24"
        viewBox="0 0 24 24"
        fill="none"
        stroke="currentColor"
        stroke-width="2"
        stroke-linecap="round"
        stroke-linejoin="round"
      >
        <polyline points="18 15 12 9 6 15"></polyline>
      </svg>
    </button>

    <audio id="clickSound" src="sounds/click.mp3" preload="auto"></audio>
    <audio id="tickSound" src="sounds/click.mp3" preload="auto"></audio>
    <audio id="classWinSound" src="sounds/chang.mp3" preload="auto"></audio>
    <audio
      id="spinWinSound"
      src="sounds/Tabby%20Tune.mp3"
      preload="auto"
    ></audio>
    <audio id="spinningSound" src="sounds/spinning.mp3" preload="auto"></audio>
    <audio
      id="transitionSound"
      src="sounds/transition.mp3"
      preload="auto"
    ></audio>
    <audio id="finalSound" src="sounds/final-sound.mp3" preload="auto"></audio>
    <audio id="spinStart" src="sounds/start-spin.mp3" preload="auto"></audio>
    <audio id="columnStop" src="sounds/click.mp3" preload="auto"></audio>
    <audio id="finalLock" src="sounds/final-sound.mp3" preload="auto"></audio>

    <!-- Navigation -->
    <nav class="main-nav">
      <a href="ragequit/index.html">New Rage Quit</a>
      <a href="patch-notes/index.html">Patch Notes</a>
      <a href="feedback/index.html">Feedback</a>
    </nav>

<<<<<<< HEAD
=======

>>>>>>> cfc8dfa5
    <!-- Filter Toggle Button -->
    <button
      id="filter-toggle"
      class="filter-toggle-button"
      aria-label="Toggle filters"
    >
      <svg
        width="20"
        height="20"
        viewBox="0 0 24 24"
        fill="none"
        stroke="currentColor"
        stroke-width="2"
        stroke-linecap="round"
        stroke-linejoin="round"
      >
        <polygon points="22 3 2 3 10 12.46 10 19 14 21 14 12.46 22 3"></polygon>
      </svg>
    </button>

    <!-- New Filters Promotional Flag -->
    <div id="filters-promo-flag" class="promo-flag">
      <div class="flag-content">
        <span class="flag-text">Try our new filters!</span>
        <div class="flag-arrow"></div>
      </div>
    </div>

    <!-- Sound Toggle Button -->
    <button
      id="sound-toggle"
      class="sound-toggle-button"
      aria-label="Toggle sound"
    >
      <svg
        class="sound-on"
        width="20"
        height="20"
        viewBox="0 0 24 24"
        fill="none"
        stroke="currentColor"
        stroke-width="2"
      >
        <polygon points="11 5 6 9 2 9 2 15 6 15 11 19 11 5"></polygon>
        <path
          d="M19.07 4.93a10 10 0 0 1 0 14.14M15.54 8.46a5 5 0 0 1 0 7.07"
        ></path>
      </svg>
      <svg
        class="sound-off"
        width="20"
        height="20"
        viewBox="0 0 24 24"
        fill="none"
        stroke="currentColor"
        stroke-width="2"
        style="display: none"
      >
        <polygon points="11 5 6 9 2 9 2 15 6 15 11 19 11 5"></polygon>
        <line x1="23" y1="9" x2="17" y2="15"></line>
        <line x1="17" y1="9" x2="23" y2="15"></line>
      </svg>
    </button>

    <!-- Filter Panel Overlay -->
    <div id="filter-panel-overlay" class="filter-panel-overlay"></div>

    <!-- Slide-out Filter Panel -->
    <div id="filter-panel" class="filter-panel slide-out">
      <div class="panel-header">
        <h3>Filters</h3>
        <button
          id="close-filter-panel"
          class="close-panel"
          aria-label="Close filters"
        >
          ×
        </button>
      </div>

      <!-- Tab Navigation -->
      <div class="filter-tabs">
        <button class="tab-button active" data-tab="weapons">Weapons</button>
        <button class="tab-button" data-tab="specializations">Specs</button>
        <button class="tab-button" data-tab="gadgets">Gadgets</button>
      </div>

      <!-- Search and Class Filter -->
      <div class="filter-controls">
        <input
          type="text"
          id="filter-search"
          placeholder="Search weapons..."
          class="search-input"
        />
        <div class="class-filter-buttons">
          <button class="class-filter active" data-class="all">All</button>
          <button class="class-filter" data-class="light">Light</button>
          <button class="class-filter" data-class="medium">Medium</button>
          <button class="class-filter" data-class="heavy">Heavy</button>
        </div>

        <!-- Class Selection Filters -->
        <div class="class-exclusion-section">
          <h4>Select Classes to Include in Random Selection</h4>
          <div class="class-exclusion-checkboxes">
            <label class="exclusion-checkbox">
              <input
                type="checkbox"
                id="exclude-light"
                data-exclude-class="light"
                checked
              />
              <span class="checkbox-custom"></span>
              <span class="class-label light">LIGHT</span>
            </label>
            <label class="exclusion-checkbox">
              <input
                type="checkbox"
                id="exclude-medium"
                data-exclude-class="medium"
                checked
              />
              <span class="checkbox-custom"></span>
              <span class="class-label medium">MEDIUM</span>
            </label>
            <label class="exclusion-checkbox">
              <input
                type="checkbox"
                id="exclude-heavy"
                data-exclude-class="heavy"
                checked
              />
              <span class="checkbox-custom"></span>
              <span class="class-label heavy">HEAVY</span>
            </label>
          </div>
        </div>
      </div>

      <!-- Filter Content Container -->
      <div class="filter-content-container">
        <!-- Content Area - Weapons Tab (Active by Default) -->
        <div class="tab-content active" id="weapons-tab">
          <!-- Light Weapons Section -->
          <div class="item-category light-category">
            <div class="category-header">
              <h3>Light Class Weapons</h3>
              <button class="category-toggle">▼</button>
            </div>
            <div class="item-grid" id="light-weapons-grid">
              <!-- Select All option as first item -->
              <label class="item-checkbox select-all-checkbox">
                <input
                  type="checkbox"
                  checked
                  data-type="weapon-selectall"
                  data-class="light"
                />
                <span><strong>Select All Light Weapons</strong></span>
              </label>
              <!-- Individual weapons will be populated here by JavaScript -->
            </div>
          </div>

          <!-- Medium Weapons Section with Select All -->
          <div class="item-category medium-category">
            <div class="category-header">
              <h3>Medium Class Weapons</h3>
              <button class="category-toggle">▼</button>
            </div>
            <div class="item-grid" id="medium-weapons-grid">
              <!-- Select All option as first item -->
              <label class="item-checkbox select-all-checkbox">
                <input
                  type="checkbox"
                  checked
                  data-type="weapon-selectall"
                  data-class="medium"
                />
                <span><strong>Select All Medium Weapons</strong></span>
              </label>
              <!-- Individual weapons will be populated here by JavaScript -->
            </div>
          </div>

          <!-- Heavy Weapons Section with Select All -->
          <div class="item-category heavy-category">
            <div class="category-header">
              <h3>Heavy Class Weapons</h3>
              <button class="category-toggle">▼</button>
            </div>
            <div class="item-grid" id="heavy-weapons-grid">
              <!-- Select All option as first item -->
              <label class="item-checkbox select-all-checkbox">
                <input
                  type="checkbox"
                  checked
                  data-type="weapon-selectall"
                  data-class="heavy"
                />
                <span><strong>Select All Heavy Weapons</strong></span>
              </label>
              <!-- Individual weapons will be populated here by JavaScript -->
            </div>
          </div>
        </div>

        <!-- Specializations Tab (Hidden by Default) -->
        <div class="tab-content" id="specializations-tab" style="display: none">
          <!-- Light Specializations Section -->
          <div class="item-category light-category">
            <div class="category-header">
              <h3>Light Class Specials</h3>
              <button class="category-toggle">▼</button>
            </div>
            <div class="item-grid" id="light-specializations-grid">
              <!-- Select All option as first item -->
              <label class="item-checkbox select-all-checkbox">
                <input
                  type="checkbox"
                  checked
                  data-type="specialization-selectall"
                  data-class="light"
                />
                <span><strong>Select All Light Specials</strong></span>
              </label>
              <!-- Individual specializations will be populated here by JavaScript -->
            </div>
          </div>

          <!-- Medium Specializations Section -->
          <div class="item-category medium-category">
            <div class="category-header">
              <h3>Medium Class Specials</h3>
              <button class="category-toggle">▼</button>
            </div>
            <div class="item-grid" id="medium-specializations-grid">
              <!-- Select All option as first item -->
              <label class="item-checkbox select-all-checkbox">
                <input
                  type="checkbox"
                  checked
                  data-type="specialization-selectall"
                  data-class="medium"
                />
                <span><strong>Select All Medium Specials</strong></span>
              </label>
              <!-- Individual specializations will be populated here by JavaScript -->
            </div>
          </div>

          <!-- Heavy Specializations Section -->
          <div class="item-category heavy-category">
            <div class="category-header">
              <h3>Heavy Class Specials</h3>
              <button class="category-toggle">▼</button>
            </div>
            <div class="item-grid" id="heavy-specializations-grid">
              <!-- Select All option as first item -->
              <label class="item-checkbox select-all-checkbox">
                <input
                  type="checkbox"
                  checked
                  data-type="specialization-selectall"
                  data-class="heavy"
                />
                <span><strong>Select All Heavy Specials</strong></span>
              </label>
              <!-- Individual specializations will be populated here by JavaScript -->
            </div>
          </div>
        </div>

        <!-- Gadgets Tab (Hidden by Default) -->
        <div class="tab-content" id="gadgets-tab" style="display: none">
          <!-- Light Gadgets Section -->
          <div class="item-category light-category">
            <div class="category-header">
              <h3>Light Class Gadgets</h3>
              <button class="category-toggle">▼</button>
            </div>
            <div class="item-grid" id="light-gadgets-grid">
              <!-- Select All option as first item -->
              <label class="item-checkbox select-all-checkbox">
                <input
                  type="checkbox"
                  checked
                  data-type="gadget-selectall"
                  data-class="light"
                />
                <span><strong>Select All Light Gadgets</strong></span>
              </label>
              <!-- Individual gadgets will be populated here by JavaScript -->
            </div>
          </div>

          <!-- Medium Gadgets Section -->
          <div class="item-category medium-category">
            <div class="category-header">
              <h3>Medium Class Gadgets</h3>
              <button class="category-toggle">▼</button>
            </div>
            <div class="item-grid" id="medium-gadgets-grid">
              <!-- Select All option as first item -->
              <label class="item-checkbox select-all-checkbox">
                <input
                  type="checkbox"
                  checked
                  data-type="gadget-selectall"
                  data-class="medium"
                />
                <span><strong>Select All Medium Gadgets</strong></span>
              </label>
              <!-- Individual gadgets will be populated here by JavaScript -->
            </div>
          </div>

          <!-- Heavy Gadgets Section -->
          <div class="item-category heavy-category">
            <div class="category-header">
              <h3>Heavy Class Gadgets</h3>
              <button class="category-toggle">▼</button>
            </div>
            <div class="item-grid" id="heavy-gadgets-grid">
              <!-- Select All option as first item -->
              <label class="item-checkbox select-all-checkbox">
                <input
                  type="checkbox"
                  checked
                  data-type="gadget-selectall"
                  data-class="heavy"
                />
                <span><strong>Select All Heavy Gadgets</strong></span>
              </label>
              <!-- Individual gadgets will be populated here by JavaScript -->
            </div>
          </div>
        </div>
      </div>

      <!-- Filter Action Buttons -->
      <div class="filter-actions">
        <button id="reset-filters" class="reset-button">Reset All</button>
        <button id="apply-filters" class="apply-button">Apply Filters</button>
      </div>
    </div>

    <!-- Header Section -->
    <section class="headerSection">
      <div class="container">
        <!-- Mobile Sound Toggle in Header -->
        <button
          id="mobile-sound-toggle"
          class="sound-toggle-button mobile-sound-toggle"
          aria-label="Toggle sound"
        >
          <svg
            class="sound-on"
            width="20"
            height="20"
            viewBox="0 0 24 24"
            fill="none"
            stroke="currentColor"
            stroke-width="2"
          >
            <polygon points="11 5 6 9 2 9 2 15 6 15 11 19 11 5"></polygon>
            <path
              d="M19.07 4.93a10 10 0 0 1 0 14.14M15.54 8.46a5 5 0 0 1 0 7.07"
            ></path>
          </svg>
          <svg
            class="sound-off"
            width="20"
            height="20"
            viewBox="0 0 24 24"
            fill="none"
            stroke="currentColor"
            stroke-width="2"
            style="display: none"
          >
            <polygon points="11 5 6 9 2 9 2 15 6 15 11 19 11 5"></polygon>
            <line x1="23" y1="9" x2="17" y2="15"></line>
            <line x1="17" y1="9" x2="23" y2="15"></line>
          </svg>
        </button>

        <img
          src="images/the-finals-logo.webp"
          alt="The Finals"
          class="finals-logo-mobile"
          width="144"
          height="auto"
        />
        <h1 class="subTitle-mobile">Random Loadout Generator</h1>
        <p class="season-update-notice">Season 7 Ready</p>
      </div>
    </section>

    <!-- Main Content -->
    <main class="container">
      <div class="selection-container">
        <div class="class-selection">
          <div class="btnRow">
            <img
              id="light-class"
              class="class-button"
              src="images/light_silhouette.webp"
              data-active="images/light_active.webp"
              data-default="images/light_silhouette.webp"
              data-class="Light"
              alt="Light Class Loadouts"
              width="80"
              height="80"
            />
            <img
              id="medium-class"
              class="class-button"
              src="images/medium_silhouette.webp"
              data-active="images/medium_active.webp"
              data-default="images/medium_silhouette.webp"
              data-class="Medium"
              alt="Medium Class Loadouts"
              width="80"
              height="80"
            />
            <img
              id="heavy-class"
              class="class-button"
              src="images/heavy_silhouette.webp"
              data-active="images/heavy_active.webp"
              data-default="images/heavy_silhouette.webp"
              data-class="Heavy"
              alt="Heavy Class Loadouts"
              width="80"
              height="80"
            />
          </div>
        </div>

        <div class="spin-control">
          <button id="main-spin-button" class="main-spin-button">
            <span class="spin-text">SPIN</span>
            <div class="spin-energy"></div>
          </button>
          <div class="spin-status" id="spinStatus"></div>
          <div id="selection-display" class="selection-display">
            <div class="selection-info">
              <span class="selection-class"></span>
              <span class="selection-divider">•</span>
              <span class="selection-spins"></span>
            </div>
          </div>
        </div>

        <div id="roulette-container" class="roulette-container hidden">
          <div id="class-roulette" class="roulette-section">
            <h2 class="roulette-title">SELECTING CLASS...</h2>
            <div class="class-roulette-wheel">
              <div class="class-option light-option" data-class="Light">
                <img
                  src="images/light_active.webp"
                  alt="Light"
                  width="80"
                  height="80"
                  loading="lazy"
                />
                <span>LIGHT</span>
              </div>
              <div class="class-option medium-option" data-class="Medium">
                <img
                  src="images/medium_active.webp"
                  alt="Medium"
                  width="80"
                  height="80"
                  loading="lazy"
                />
                <span>MEDIUM</span>
              </div>
              <div class="class-option heavy-option" data-class="Heavy">
                <img
                  src="images/heavy_active.webp"
                  alt="Heavy"
                  width="80"
                  height="80"
                  loading="lazy"
                />
                <span>HEAVY</span>
              </div>
            </div>
          </div>

          <div id="spin-roulette" class="roulette-section">
            <h2 class="roulette-title">CHOOSING SPINS...</h2>
            <div class="spin-roulette-wheel">
              <div class="spin-option" data-spins="1"><span>1</span></div>
              <div class="spin-option" data-spins="2"><span>2</span></div>
              <div class="spin-option" data-spins="3"><span>3</span></div>
              <div class="spin-option" data-spins="4"><span>4</span></div>
              <div class="spin-option" data-spins="5"><span>5</span></div>
            </div>
          </div>
        </div>

        <div id="output">
          <!-- Slot machine content will be dynamically generated here -->
        </div>
      </div>

      <section id="loadout-history" class="loadout-history">
        <h2>🏆 Recent Chaos</h2>
        <p class="chaos-counter" id="total-loadouts">
          🔥 <span class="loadouts-counter">0</span> Total Loadouts Generated
        </p>
        <div id="history-list">
          <!-- History entries will be populated here -->
        </div>
        <button id="clear-history" class="clear-history-btn">
          Clear History
        </button>
      </section>
    </main>

    <footer class="footerSection" style="text-align: center">
      <div class="container" style="text-align: center">
        <div
          class="footerRow"
          style="justify-content: center; text-align: center"
        >
          <p style="text-align: center; width: 100%; margin: 0 auto">
            © 2025 TheFinalsLoadout.com | Created by
            <strong
              ><a
                href="https://www.paultakisaki.com/"
                rel="author"
                style="color: #ffb700"
                >Paul Takisaki</a
              ></strong
            >
            |
            <a href="legal/legal.html" style="color: #ffb700"
              >Legal Disclaimer</a
            >
          </p>
        </div>
      </div>
    </footer>

    <!-- Scripts - restored to working order -->
    <script defer src="performance-utils.js"></script>
    <script defer src="roulette-animations.js"></script>
    <script defer src="https://cdnjs.cloudflare.com/ajax/libs/html2canvas/1.4.1/html2canvas.min.js"></script>
    <script defer src="app.js"></script>
    <script defer src="performance-init.js"></script>
    <script>
      // FAQ Toggle Script
      document.addEventListener("DOMContentLoaded", function () {
        var faqToggleButton = document.getElementById("faq-toggle-button");
        var faqContent = document.getElementById("faq-content");
        var faqToggle = document.querySelector(".faq-toggle");

        if (faqToggleButton && faqContent && faqToggle) {
          faqToggleButton.addEventListener("click", function () {
            faqContent.classList.toggle("open");
            faqToggle.innerText = faqContent.classList.contains("open")
              ? "−"
              : "+";
          });
        }
      });
    </script>

    <!-- Web Vitals for performance monitoring -->
    <script>
      // Simple Web Vitals tracking
      if ("PerformanceObserver" in window) {
        // Track Largest Contentful Paint (LCP)
        new PerformanceObserver((list) => {
          const entries = list.getEntries();
          const lastEntry = entries[entries.length - 1];
          console.log("LCP:", lastEntry.startTime.toFixed(2) + "ms");
        }).observe({ entryTypes: ["largest-contentful-paint"] });

        // Track First Input Delay (FID)
        new PerformanceObserver((list) => {
          const entries = list.getEntries();
          entries.forEach((entry) => {
            console.log("FID:", entry.processingStart - entry.startTime + "ms");
          });
        }).observe({ entryTypes: ["first-input"] });

        // Track Cumulative Layout Shift (CLS)
        let clsValue = 0;
        new PerformanceObserver((list) => {
          for (const entry of list.getEntries()) {
            if (!entry.hadRecentInput) {
              clsValue += entry.value;
              console.log("Current CLS:", clsValue.toFixed(3));
            }
          }
        }).observe({ entryTypes: ["layout-shift"] });
      }
    </script>

    <!-- Optimized Google Analytics - load after user interaction -->
    <script>
      // Initialize dataLayer early but delay actual GA loading
      window.dataLayer = window.dataLayer || [];
      function gtag() {
        dataLayer.push(arguments);
      }
      gtag("js", new Date());

      // Load GA after user interaction or 3 seconds (whichever comes first)
      let gaLoaded = false;
      function loadGA() {
        if (gaLoaded) return;
        gaLoaded = true;

        const script = document.createElement("script");
        script.async = true;
        script.src = "https://www.googletagmanager.com/gtag/js?id=G-GVGKYFGZ1Z";
        document.head.appendChild(script);

        script.onload = function () {
          gtag("config", "G-GVGKYFGZ1Z", {
            page_title: document.title,
            page_location: window.location.href,
          });
        };
      }

      // Load on user interaction
      ["click", "scroll", "touchstart", "keydown"].forEach((event) => {
        document.addEventListener(event, loadGA, { once: true, passive: true });
      });

      // Fallback: load after 3 seconds
      setTimeout(loadGA, 3000);
    </script>

    <!-- Cloudflare Insights -->
    <script
      defer
      src="https://static.cloudflareinsights.com/beacon.min.js/vcd15cbe7772f49c399c6a5babf22c1241717689176015"
      integrity="sha512-ZpsOmlRQV6y907TI0dKBHq9Md29nnaEIPlkf84rnaERnq6zvWvPUqr2ft8M1aS28oN72PdrCzSjY4U6VaAw1EQ=="
      data-cf-beacon='{"rayId":"90d5a0a2197ddbbe","version":"2025.1.0","r":1,"serverTiming":{"name":{"cfExtPri":true,"cfL4":true,"cfSpeedBrain":true,"cfCacheStatus":true}},"token":"8bb8edbcac2e4a7fa5df7831fe04ea61","b":1}'
      crossorigin="anonymous"
    ></script>

    <!-- Scroll Progress Bar and Return to Top Script -->
    <script>
      // Scroll Progress Bar
      function updateScrollProgress() {
        const scrollTop =
          window.pageYOffset || document.documentElement.scrollTop;
        const scrollHeight =
          document.documentElement.scrollHeight -
          document.documentElement.clientHeight;
        const scrollProgress = (scrollTop / scrollHeight) * 100;
        document.getElementById("scrollProgressBar").style.width =
          scrollProgress + "%";
      }

      // Return to Top Button
      const returnToTopBtn = document.getElementById("returnToTop");

      function toggleReturnToTop() {
        if (window.pageYOffset > 300) {
          returnToTopBtn.classList.add("visible");
        } else {
          returnToTopBtn.classList.remove("visible");
        }
      }

      returnToTopBtn.addEventListener("click", () => {
        window.scrollTo({
          top: 0,
          behavior: "smooth",
        });
      });

      // Add scroll event listeners
      window.addEventListener("scroll", () => {
        updateScrollProgress();
        toggleReturnToTop();
      });

      // Initial check
      toggleReturnToTop();
    </script>

    <!-- Mobile Enhancements -->
    <script>
      document.addEventListener("DOMContentLoaded", function () {

        // Hide selection display on page load
        const selectionDisplay = document.getElementById("selection-display");
        if (selectionDisplay) {
          selectionDisplay.classList.remove("visible");
          selectionDisplay.classList.add("hidden");
        }

        // Global function to hide selection display (can be called from app.js)
        window.hideSelectionDisplay = function () {
          const selectionDisplay = document.getElementById("selection-display");
          if (selectionDisplay) {
            selectionDisplay.classList.remove("visible");
            selectionDisplay.classList.add("hidden");
          }
        };

        // Mobile History - Keep Original Structure
        function initMobileHistory() {
          // No need to override the original history structure
          // The CSS handles mobile layout automatically
          console.log("Mobile history initialized - using original structure");
        }

        // Initialize mobile features
        if (window.innerWidth <= 768) {
          initMobileHistory();
          initMobileSpinEffects();
        }

        // TEMPORARY: Clear localStorage to reset audio state for debugging
        // localStorage.removeItem('soundEnabled');

        // Initialize audio toggle
        initAudioToggle();

        // Ensure window.state is synchronized with localStorage on load
        const soundEnabledValue = localStorage.getItem("soundEnabled");
        const soundEnabled =
          soundEnabledValue === null ? true : soundEnabledValue !== "false";

        if (window.state) {
          window.state.soundEnabled = soundEnabled;
        }

        // Set default if not set
        if (soundEnabledValue === null) {
          localStorage.setItem("soundEnabled", "true");
        }

        // Initialize audio on first user interaction (for mobile)
        initAudioOnInteraction();

        // TEMPORARY: Add a test audio function for debugging
        window.testAudio = function () {
          console.log("Testing audio with state:", window.state.soundEnabled);
          const clickSound = document.getElementById("clickSound");
          if (clickSound) {
            console.log("Click sound element found");
            clickSound.volume = 0.5;
            clickSound
              .play()
              .then(() => {
                console.log("Audio played successfully");
              })
              .catch((err) => {
                console.error("Audio play failed:", err);
              });
          } else {
            console.error("Click sound element not found");
          }
        };

        // Audio Toggle Implementation
        function initAudioToggle() {
          const soundToggle = document.getElementById("sound-toggle");
          const mobileSoundToggle = document.getElementById(
            "mobile-sound-toggle"
          );

          // Handle both desktop and mobile toggles
          const toggles = [soundToggle, mobileSoundToggle].filter(
            (toggle) => toggle !== null
          );

          if (toggles.length === 0) {
            console.warn("No sound toggle buttons found");
            return;
          }

          // Get initial state from localStorage or default to enabled
          const soundEnabledValue = localStorage.getItem("soundEnabled");
          const isEnabled =
            soundEnabledValue === null ? true : soundEnabledValue !== "false";

          console.log("Audio toggle init:", { soundEnabledValue, isEnabled });

          // Set initial visual state for all toggles
          toggles.forEach((toggle) =>
            updateAudioToggleVisual(toggle, isEnabled)
          );

          // Sync with global state on initialization
          if (window.state) {
            window.state.soundEnabled = isEnabled;
          }

          // If localStorage doesn't have the value, set it to the default (true)
          if (soundEnabledValue === null) {
            localStorage.setItem("soundEnabled", "true");
          }

          // Add click handler to all toggles
          toggles.forEach((toggle) =>
            toggle.addEventListener("click", handleToggleClick)
          );

          function handleToggleClick() {
            const soundEnabledValue = localStorage.getItem("soundEnabled");
            const currentState =
              soundEnabledValue === null ? true : soundEnabledValue !== "false";
            const newState = !currentState;

            console.log(
              "Audio toggle clicked:",
              "current =",
              currentState,
              "new =",
              newState
            );

            // Save new state
            localStorage.setItem("soundEnabled", newState.toString());
            console.log("Saved to localStorage:", newState.toString());

            // Update global state FIRST - this is critical for audio to work
            if (window.state) {
              window.state.soundEnabled = newState;
              console.log(
                "Updated window.state.soundEnabled to",
                window.state.soundEnabled
              );
            } else {
              console.error(
                "WARNING: window.state not found! Audio may not mute properly."
              );
            }

            // Update visual after state is updated for all toggles
            toggles.forEach((toggle) =>
              updateAudioToggleVisual(toggle, newState)
            );

            // Stop all audio if disabling
            if (!newState) {
              stopAllAudio();
            }

            console.log(
              "Sound",
              newState ? "enabled" : "disabled",
              "localStorage:",
              localStorage.getItem("soundEnabled")
            );
          }
        }

        function updateAudioToggleVisual(soundToggle, isEnabled) {
          if (!soundToggle) return;

          const soundOn = soundToggle.querySelector(".sound-on");
          const soundOff = soundToggle.querySelector(".sound-off");

          console.log("Updating audio visual:", isEnabled, soundOn, soundOff);

          if (isEnabled) {
            // Audio is ON - show speaker icon, remove red muted styling
            soundToggle.classList.remove("muted");
            if (soundOn) {
              soundOn.style.display = "block";
              soundOn.style.visibility = "visible";
            }
            if (soundOff) {
              soundOff.style.display = "none";
              soundOff.style.visibility = "hidden";
            }
          } else {
            // Audio is OFF - show muted icon, add red muted styling
            soundToggle.classList.add("muted");
            if (soundOn) {
              soundOn.style.display = "none";
              soundOn.style.visibility = "hidden";
            }
            if (soundOff) {
              soundOff.style.display = "block";
              soundOff.style.visibility = "visible";
            }
          }
        }

        function stopAllAudio() {
          // Stop all audio elements
          const audioElements = document.querySelectorAll("audio");
          audioElements.forEach((audio) => {
            audio.pause();
            audio.currentTime = 0;
          });
        }

        // Initialize audio on first user interaction (for mobile compatibility)
        function initAudioOnInteraction() {
          let audioInitialized = false;

          function initAudio() {
            if (audioInitialized) return;

            // Create a silent AudioContext to unlock audio
            try {
              const AudioContext =
                window.AudioContext || window.webkitAudioContext;
              const audioContext = new AudioContext();

              // Create a silent sound
              const buffer = audioContext.createBuffer(1, 1, 22050);
              const source = audioContext.createBufferSource();
              source.buffer = buffer;
              source.connect(audioContext.destination);
              source.start();

              // Try to play all audio elements silently to preload them
              const audioElements = document.querySelectorAll("audio");
              audioElements.forEach((audio) => {
                audio.volume = 0;
                const playPromise = audio.play();
                if (playPromise !== undefined) {
                  playPromise
                    .then(() => {
                      audio.pause();
                      audio.currentTime = 0;
                      audio.volume = 1;
                    })
                    .catch(() => {});
                }
              });

              audioInitialized = true;
              console.log("Audio initialized successfully");
            } catch (e) {
              console.log("Audio initialization failed:", e);
            }
          }

          // Add listeners for first user interaction
          ["touchstart", "click"].forEach((event) => {
            document.addEventListener(event, initAudio, { once: true });
          });
        }

        // Mobile SPIN button particle effects
        function initMobileSpinEffects() {
          const spinButton = document.getElementById("main-spin-button");
          if (!spinButton) return;

          // Create mobile particle effect
          function createMobileParticleEffect(element) {
            const rect = element.getBoundingClientRect();
            const centerX = rect.left + rect.width / 2;
            const centerY = rect.top + rect.height / 2;

            // Mobile-optimized particle count
            const particleCount = 6;

            for (let i = 0; i < particleCount; i++) {
              const particle = document.createElement("div");
              particle.style.cssText = `
                position: fixed;
                width: 6px;
                height: 6px;
                background: linear-gradient(45deg, #7b2fe3, #1e90ff);
                border-radius: 50%;
                pointer-events: none;
                z-index: 1000001;
                left: ${centerX}px;
                top: ${centerY}px;
                box-shadow: 0 0 8px rgba(123, 47, 227, 0.8);
              `;

              // Random direction for firework effect
              const angle =
                (Math.PI * 2 * i) / particleCount + (Math.random() - 0.5) * 0.3;
              const distance = 40 + Math.random() * 60;
              const targetX = centerX + Math.cos(angle) * distance;
              const targetY = centerY + Math.sin(angle) * distance;

              document.body.appendChild(particle);

              // Animate the particle
              const animation = particle.animate(
                [
                  {
                    transform: "translate(0, 0) scale(1)",
                    opacity: 1,
                  },
                  {
                    transform: `translate(${targetX - centerX}px, ${
                      targetY - centerY
                    }px) scale(0)`,
                    opacity: 0,
                  },
                ],
                {
                  duration: 600,
                  easing: "ease-out",
                }
              );

              animation.onfinish = () => {
                if (particle.parentNode) {
                  particle.parentNode.removeChild(particle);
                }
              };
            }
          }

          // Add click/touch effect for mobile
          spinButton.addEventListener("click", function (e) {
            // Create particle effect on click
            createMobileParticleEffect(this);

            // Add button scale effect
            this.style.transform = "scale(0.95)";
            setTimeout(() => {
              this.style.transform = "scale(1)";
            }, 150);

            // Trigger haptic feedback if available
            if (navigator.vibrate) {
              navigator.vibrate(50);
            }
          });

          // Add touch feedback
          spinButton.addEventListener("touchstart", function (e) {
            this.style.transform = "scale(0.98)";
          });

          spinButton.addEventListener("touchend", function (e) {
            this.style.transform = "scale(1)";
          });
        }

        // Promotional Flag Management
        function initPromoFlag() {
          const promoFlag = document.getElementById("filters-promo-flag");
          const filterButton = document.getElementById("filter-toggle");

          if (!promoFlag) return;

          // Check if user has already seen the promo
          const hasSeenPromo = localStorage.getItem("hasSeenFiltersPromo");
          if (hasSeenPromo === "true") {
            promoFlag.style.display = "none";
            return;
          }

          // Function to dismiss the flag
          function dismissFlag() {
            promoFlag.classList.add("dismissed");
            localStorage.setItem("hasSeenFiltersPromo", "true");
            setTimeout(() => {
              promoFlag.style.display = "none";
            }, 500);
          }

          // Dismiss when user clicks the filter button (if it exists)
          if (filterButton) {
            filterButton.addEventListener("click", dismissFlag, { once: true });
          }

          // Auto-dismiss after 10 seconds - this is the main dismissal method
          console.log("🚩 Promotional flag will auto-dismiss in 10 seconds");
          setTimeout(() => {
            console.log("🚩 Auto-dismissing promotional flag after 10 seconds");
            dismissFlag();
          }, 10000);
        }

        // Initialize the promo flag
        initPromoFlag();

        // Debug: Check if promo flag is visible
        setTimeout(() => {
          const flag = document.getElementById("filters-promo-flag");
          if (flag) {
            console.log("🚩 Promo flag found:", {
              display: window.getComputedStyle(flag).display,
              visibility: window.getComputedStyle(flag).visibility,
              opacity: window.getComputedStyle(flag).opacity,
              position: window.getComputedStyle(flag).position,
              top: window.getComputedStyle(flag).top,
              right: window.getComputedStyle(flag).right,
              zIndex: window.getComputedStyle(flag).zIndex,
              hasSeenPromo: localStorage.getItem("hasSeenFiltersPromo"),
            });
          } else {
            console.log("❌ Promo flag element not found in DOM");
          }
        }, 1000);
      });
    </script>
  </body>
</html><|MERGE_RESOLUTION|>--- conflicted
+++ resolved
@@ -1037,10 +1037,7 @@
       <a href="feedback/index.html">Feedback</a>
     </nav>
 
-<<<<<<< HEAD
-=======
-
->>>>>>> cfc8dfa5
+  
     <!-- Filter Toggle Button -->
     <button
       id="filter-toggle"
